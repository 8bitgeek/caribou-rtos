/** ***************************************************************************
* @file
* @author Mike Sharkey <mike@pikeaero.com>.
* @copyright © 2005-2013 by Pike Aerospace Research Corporation
* @copyright © 2014-2015 by Mike Sharkey
* @details This file is part of CARIBOU RTOS
* CARIBOU RTOS is free software: you can redistribute it and/or modify
* it under the terms of the Beerware License Version 43.
* "THE BEER-WARE LICENSE" (Revision 43):
* Mike Sharkey <mike@pikeaero.com> wrote this file. 
* As long as you retain this notice you can do whatever you want with
* this stuff. If we meet some day, and you think this stuff is 
* worth it, you can buy me a beer in return ~ Mike Sharkey
******************************************************************************/
#include <caribou/kernel/thread.h>
#include <caribou/kernel/timer.h>
#include <caribou/kernel/interrupt.h>
#include <caribou/lib/queue.h>
#include <caribou/lib/heap.h>
#if defined(CARIBOU_MPU_ENABLED)
	#include <caribou/lib/bitmap_heap.h>
#endif
#include <caribou/lib/string.h>
#include <caribou/lib/errno.h>
#include <chip/chip.h>
#include <cpu/cpu.h>

/** @brief An instance o the current thread state. */
caribou_state_t caribou_state;

/** @brief Defines the steps to run on entry to a systick ISR */
#ifndef systick_enter
	#define systick_enter()		\
		cpu_systick_enter();	\
		chip_systick_enter()
#endif

/** @brief the steps to run on exit from a systick ISR */
#ifndef systick_exit
	#define systick_exit()		\
		chip_systick_exit();	\
		cpu_systick_exit()
#endif

/** @brief Defines the steps to run on entry to a pendsv ISR */
#ifndef pendsv_enter
	#define pendsv_enter()		\
		cpu_systick_enter();	\
		chip_pendsv_enter()
#endif

/** @brief the steps to run on exit from a pendsv ISR */
#ifndef pendsv_exit
	#define pendsv_exit()		\
		chip_pendsv_exit();	\
		cpu_systick_exit()
#endif

/** @brief External reference to the process stack base, normally defined in the linker script */
extern uint32_t __process_stack_base__;
/** @brief External reference to the process stack end (top), normally defined in the linker script */
extern uint32_t __process_stack_end__;
/** @brief External reference to the main thread stack base, normally defined in the linker script */
extern uint32_t __main_thread_stack_base__;
/** @brief External reference to the main thread stack base (top), normally defined in the linker script */
extern uint32_t	__main_thread_stack_end__;

/** @brief Forward declaration for the private runtimers() function */
static void runtimers();

/** @brief determine if the thread is in a runnable state */
#define runnable(thread) ((thread->state & CARIBOU_THREAD_F_IDLE_MASK) == 0)
/** @brief determine of the thread can be preempted at this time. */
#define preemptable(thread) (thread->lock==0)
/** @brief find the next thread in the queue */
#define nextinqueue(thread) ( thread->next ? thread->next : caribou_state.queue )

/**
 * @brief Clear the fault flags. The current thread is locked prior to setting the
 * lags, and is unlocked after the flags have been set.
 */
static uint16_t fault_clear(void)
{
	int state = caribou_interrupts_disable();
	caribou_state.faultflags=0;
	caribou_interrupts_set(state);
	return 0;
}

/**
 * @brief Set a fault flag. The current thread is locked prior to setting the
 * lags, and is unlocked after the flags have been set.
 */
static uint16_t fault_set(uint16_t flags)
{
	int state = caribou_interrupts_disable();
	caribou_state.faultflags |= flags;
	flags = caribou_state.faultflags;
	caribou_interrupts_set(state);
	return flags;
}

/**
 * @brief Emit a thread fault by calling the faultfn callback function.
 */
uint16_t _caribou_thread_fault_emit(uint16_t flags)
{
	if ( caribou_state.faultfn != NULL )
	{
		caribou_state.faultfn(flags,caribou_state.faultarg);
	}
	return flags;
}

#if defined(CARIBOU_THREAD_DUMP)
    static void caribou_dump_one_thread(caribou_thread_t* thread)
    {
        if ( thread )
        {
            DEBUG_PRINTF( "------------\n");
            DEBUG_PRINTF( "	 thread: 0x%08x\n", thread );
            DEBUG_PRINTF( "	 parent: 0x%08x\n", thread->parent );
            DEBUG_PRINTF( "	   next: 0x%08x\n", thread->next );
            DEBUG_PRINTF( "		 sp: 0x%08x\n", thread->sp );
            DEBUG_PRINTF( "  stack_low: 0x%08x\n", thread->stack_low );
            DEBUG_PRINTF( "  stack_top: 0x%08x\n", thread->stack_top );
            DEBUG_PRINTF( " stack_base: 0x%08x\n", thread->stack_base );
            DEBUG_PRINTF( "	  state: 0x%02x\n", thread->state );
            DEBUG_PRINTF( "	   prio: 0x%02x\n", thread->prio );
            DEBUG_PRINTF( "	   name: \"%s\"\n", thread->name ? thread->name : "(null)" );
        }
    }
#endif

void caribou_thread_dump()
{
    #if defined(CARIBOU_THREAD_DUMP)
        caribou_thread_t* thread;
        DEBUG_PRINTF("_current_thread_ = \"%s\" (0x%08X)\n", caribou_state.current->name, caribou_state.current );
        for(thread=caribou_state.queue; thread; thread=thread->next)
        {
            caribou_dump_one_thread(thread);
        }
    #endif
}

/*******************************************************************************
*							 THREAD PRIVATE
*******************************************************************************/

/**
 * @brief Allocate and initialize a thread node.
 * @brief parent A pointer to the parent thread node, or NULL.
 * @note THREAD_FAULT_ALLOC_FAILURE is emitted upon allocation failure.
 */
static caribou_thread_t* new_thread_node(caribou_thread_t* parent)
{
	caribou_thread_t* node = (caribou_thread_t*)malloc(sizeof(caribou_thread_t));
	if ( node )
	{
		memset(node,0,sizeof(caribou_thread_t));
		node->parent = parent;
	}
	else
	{
		_caribou_thread_fault_emit(THREAD_FAULT_ALLOC_FAILURE);
	}
	return node;
}

/**
 * @brief Dispose of a thread node.
 */
static void delete_thread_node(caribou_thread_t* node)
{
	free(node);
}

/**
 * @brief Append a thread node to the list.
 */
static caribou_thread_t* append_thread_node(caribou_thread_t* node)
{
	int state = caribou_interrupts_disable();
	caribou_thread_t* last = caribou_state.queue;
	if ( last != NULL )
	{
		while ( last->next != NULL )
		{
			last = last->next;
		}
		last->next = node;
	}
	else
	{
		caribou_state.queue = node;
		node->next=NULL;
	}
	caribou_interrupts_set(state);
	return node;
}

/**
 * @brief Append a thread node to the list.
 */
static caribou_thread_t* insert_thread_node(caribou_thread_t* node,caribou_thread_t* after)
{
	int state = caribou_interrupts_disable();
	caribou_thread_t* next = after->next;
	after->next=node;
	node->next=next;
	caribou_interrupts_set(state);
	return node;
}

/**
 * @brief Remove a thread node from the list.
 */
static caribou_thread_t* remove_thread_node(caribou_thread_t* node)
{
	int state = caribou_interrupts_disable();
	if ( node == caribou_state.queue )
	{
		caribou_state.queue = node->next;
	}
	else
	{
		for(caribou_thread_t* other = caribou_state.queue; other!=NULL; other=other->next)
		{
			if ( other->next == node )
			{
				other->next = node->next;
				break;
			}
		}
		node->next=NULL;
	}
	caribou_interrupts_set(state);
	return node;
}

/// locate next child
static caribou_thread_t* find_child_thread_node(caribou_thread_t* parent)
{
	int state = caribou_interrupts_disable();
	register caribou_thread_t* child = caribou_state.queue;
	while( child != NULL )
	{
		if ( child->parent == parent )
		{
			caribou_interrupts_set(state);
			return child;
		}
		child = child->next;
	}
	caribou_interrupts_set(state);
	return child;
}

/*******************************************************************************
*							 LOCK
*******************************************************************************/

/** 
 * @brief Lock the current thread such that it will not yield CPU time until
 * such time that the thread is unlocked by caribou_thread_unlock(). Needless to say
 * this should generally be used sparingly. 
 * @return The current state of the lock.
 */
int caribou_thread_lock(void)
{
	int rc=0;
	int state = caribou_interrupts_disable();
	if ( caribou_state.current )
	{
		rc = caribou_state.current->lock;
		++caribou_state.current->lock;
	}
	caribou_interrupts_set(state);
	return rc;
}

/**
 * @brief Unlock a thread which has been previously been locked with caribou_thread_lock()
 * @return The current state of the lock.
 */
int caribou_thread_unlock(void)
{
	int rc=0;
	int state = caribou_interrupts_disable();
	if ( caribou_state.current )
	{
		if ( caribou_state.current->lock > 0 )
		{
			rc = caribou_state.current->lock;
			--caribou_state.current->lock;
		}
		caribou_interrupts_set(state);
		if ( !caribou_state.current->lock) 
			caribou_thread_yield();
	}
	else
	{
		caribou_interrupts_set(state);
	}
	return rc;
}

/**
 * @brief Determine of the current thread is locked?
 * @return The current state of the lock.
 */
int caribou_thread_locked(caribou_thread_t* thread)
{
	bool rc=0;
	if ( thread )
	{
		int state = caribou_interrupts_disable();
		rc = thread->lock;
		caribou_interrupts_set(state);
	}
	return rc;
}

/*******************************************************************************
*							 WATCHDOG
*******************************************************************************/

/**
 * @brief Test if all registered threads have checked in.
 * @return > 0 If all registered nodes are checked in.
 */
static int caribou_thread_watchdog_test_feeds()
{
	int feed=CARIBOU_THREAD_F_WATCHDOG_FEED;
	caribou_thread_lock();
	for( caribou_thread_t* node = caribou_state.queue; feed && node != NULL; node = node->next )
	{
		if ( node->state & CARIBOU_THREAD_F_WATCHDOG )
		{
			feed = (node->state & CARIBOU_THREAD_F_WATCHDOG_FEED);
		}
	}
	caribou_thread_unlock();
	return feed;
}

/**
 * @brief Clear all registered threads feed state.
 */
static void caribou_thread_watchdog_clear_feeds()
{
	caribou_thread_lock();
	for( caribou_thread_t* node = caribou_state.queue; node != NULL; node = node->next )
	{
		node->state &= ~CARIBOU_THREAD_F_WATCHDOG_FEED;
	}
	caribou_thread_unlock();
}

/**
 * @brief Run the software watchdog timer periodically...
 */
static void caribou_thread_watchdog_run()
{
	if ( caribou_state.options & CARIBOU_THREAD_O_SW_WATCHDOG )
	{
		/** Test if the watchdog period has elapsed. */
		if ( (caribou_state.jiffies - caribou_state.watchdog_start) > from_ms(caribou_state.watchdog_period) )
		{
			/** Test if all threads which are register for watchdog, have checked in... */
			if ( caribou_thread_watchdog_test_feeds() )
			{
				/** Yes, they have, so reset their feeds, and restart watchdog timer. */
				caribou_thread_watchdog_clear_feeds();
				caribou_state.watchdog_start = caribou_state.jiffies;
			}
			else
			{
				/** Not all reegistered watchdog threads have checked in, so reset. */
				chip_reset();
			}
		}
	}
    #if CARIBOU_HARDWARE_WATCHDOG_ENABLED
		if ( caribou_state.options & CARIBOU_THREAD_O_HW_WATCHDOG )
		{
			/** Test if the watchdog period has elapsed. */
			//if ( (caribou_state.jiffies - caribou_state.watchdog_start) > from_ms(caribou_state.watchdog_period) )
			//{
				/** Test if all threads which are register for watchdog, have checked in... */
				if ( caribou_thread_watchdog_test_feeds() )
				{
					/** Yes, they have, so feed hw watchdog & reset their feeds... */
					chip_watchdog_feed();
					caribou_thread_watchdog_clear_feeds();
				}
			//}
		}
	#endif
}

/**
 * @brief Initialize the watchdog system.
 * @param options One of:
 *		CARIBOU_THREAD_O_SW_WATCHDOG
 *		CARIBOU_THREAD_O_HW_WATCHDOG
 * @param period The watchdog timer period in jiffies
 */
extern int caribou_thread_watchdog_init(uint32_t options,uint32_t period)
{
	caribou_thread_lock();
	caribou_state.options &= ~CARIBOU_THREAD_O_WATCHDOG_MASK;
	caribou_state.options |= (options & CARIBOU_THREAD_O_WATCHDOG_MASK);
	caribou_state.watchdog_period = period;
	caribou_state.watchdog_start = caribou_state.jiffies;
#if CARIBOU_HARDWARE_WATCHDOG_ENABLED
	if ( caribou_state.options & CARIBOU_THREAD_O_HW_WATCHDOG )
	{
		chip_watchdog_init(caribou_state.watchdog_period);
	}
#endif
	caribou_thread_unlock();
	return (caribou_state.options & CARIBOU_THREAD_O_WATCHDOG_MASK);
}

/**
 * @brief Start a watchdog on the thread.
 * @param The thread which will require watchdog feeding.
 */
extern int caribou_thread_watchdog_start(caribou_thread_t* thread)
{
	thread->state |= (CARIBOU_THREAD_F_WATCHDOG|CARIBOU_THREAD_F_WATCHDOG_FEED);
    return (thread->state & CARIBOU_THREAD_O_WATCHDOG_MASK);
}

extern void caribou_thread_watchdog_stop(caribou_thread_t* thread)
{
	thread->state &= ~CARIBOU_THREAD_F_WATCHDOG;
}

extern void caribou_thread_watchdog_feed(caribou_thread_t* thread)
{
	thread->state |= CARIBOU_THREAD_F_WATCHDOG_FEED;
}

extern void caribou_thread_watchdog_feed_self()
{
	caribou_state.current->state |= CARIBOU_THREAD_F_WATCHDOG_FEED;
}

/*******************************************************************************
*							 SLEEP
*******************************************************************************/

/**
 * Sleep another thread for a number of clock ticks.
 * @param thread The thread to put to sleep. 
 * @param ticks Number of jiffies to sleep for. A zero (0) value indicates forever or until woken up
 * the caribou_thread_wakeup() function.
 */
void caribou_thread_sleep(caribou_thread_t* thread, caribou_tick_t ticks)
{
	caribou_tick_t start = caribou_timer_ticks();
	caribou_thread_lock();
    ++thread->sleep;				/* go to sleep, or wakeup if already a wakeup happened */
	caribou_thread_unlock();
    while ( thread->sleep > 0)		/* while sleeping... */
	{
		if ( caribou_timer_ticks_timeout(start,ticks) )
		{
			caribou_thread_lock();
			--thread->sleep;				/* wake up the thread */
			caribou_thread_unlock();
			break;
		}
		caribou_thread_yield();
	}
}

/**
 * Sleep the current thread for a number of clock ticks.
 * @param thread The thread to put to sleep. A zero (0) value indicates forever or until woken up
 * the caribou_thread_wakeup() function.
 * @param ticks Number of jiffies to sleep for. Forever or until woken up if ticks==0.
 */
void caribou_thread_sleep_current(caribou_tick_t ticks)
{
	caribou_thread_sleep(caribou_thread_current(),ticks);
}

/// Wake a thread previously put to sleep with caribou_thread_sleep().
/// @param thread The thread to wake up.
void caribou_thread_wakeup(caribou_thread_t* thread)
{
	caribou_thread_lock();
	--thread->sleep;				/* wake up the thread */
	caribou_thread_unlock();
}

/*******************************************************************************
*							 PROPERTIES
*******************************************************************************/

/// Set a pointer to the thread's name.
const char* caribou_thread_set_name(caribou_thread_t* thread, const char* name)
{
	thread->name = name;
	return thread->name;
}

/// return the thread name pointer
const char* caribou_thread_name(caribou_thread_t* thread)
{
	return thread ? thread->name : "";
}

/// return the thread's runtime in jiffies
uint64_t caribou_thread_runtime(caribou_thread_t* thread)
{
	return thread ? thread->runtime : 0;
}

/// return the thread's stack size in bytes.
uint32_t caribou_thread_stacksize(caribou_thread_t* thread)
{
	return thread ? (uint32_t)thread->stack_top - (uint32_t)(thread->stack_base) : 0;
}

/// return the task's stack usage in bytes.
uint32_t caribou_thread_stackusage(caribou_thread_t* thread)
{
	return ((uint32_t)thread->stack_top - (uint32_t)thread->stack_usage); 
}

/// return the task's state
uint16_t caribou_thread_state(caribou_thread_t* thread)
{
	return thread ? thread->state : NULL;
}

/// return the parent thread
caribou_thread_t* caribou_thread_parent(caribou_thread_t* thread)
{
	return thread ? thread->parent : NULL;
}

/**
 * @return a pointer to the root thread, normally the 'caribou' thread.
 */
caribou_thread_t* caribou_thread_root(void)
{
	return caribou_state.queue;
}

/**
 * @return A pointer to the currently running thread structure.
 */
caribou_thread_t* caribou_thread_current(void)
{
	return caribou_state.current;
}

/**
 * @return first thread.
 */
caribou_thread_t* caribou_thread_first(void)
{
	return caribou_state.queue;
}

/// return current thread arg
void* caribou_thread_current_arg(void)
{
	return caribou_state.current->arg;
}

/**
 * @brief Set the priority of the current thread.
 * @param thread A pointer to the target thread.
 * @param prio The priority to assign to the thread in terms of additional
 * scheduling slots assigned to the thread. For instance, 0 means to perform a switch the thread
 * upon the next context switch interrupt, and 1 means to add one additional context cycle to the thread's
 * run-time.
 */
void caribou_thread_set_priority(caribou_thread_t* thread, int16_t prio)
{
	int state = caribou_interrupts_disable();
	thread->prio = prio;
	caribou_interrupts_set(state);
}

/**
 * @return The thread priority of the current thread.
 */
int16_t caribou_thread_priority(caribou_thread_t* thread)
{
	return thread ? thread->prio : 0;
}

/*******************************************************************************
*							 OPERATIONS
*******************************************************************************/

/**
 * @brief A wrapper for the hardware "Wait For Interrupt" function chip_wfi().
 */
void caribou_thread_wfi()
{
	chip_wfi();
}

/**
 * @brief The remainder of the scheduled time slots for the current thread are disposed
 * and the next runnable thread in the queue is scheduled.
 */
void caribou_thread_yield(void)
{
	caribou_thread_watchdog_feed_self();
	if ( caribou_state.current && !caribou_state.current->lock )
		caribou_preempt();			// preempt the current thread
}

/**
 * @brief Schedules a thread to be terminate upon the next execution of the main thread idle loop.
 * The thread's finish callback is executed, in which case the thread is responsible for releasing
 * any resources it may have allocated. Thread timers will automatically be stopped and disposed.
 * @param thread The thread to be scheduled for termination.
 */
void caribou_thread_terminate(caribou_thread_t* thread)
{
	caribou_timer_t* timer;
	thread->state |= CARIBOU_THREAD_F_TERMINATED;
	if ( thread->finishfn )
	{
		thread->finishfn(thread->arg);
	}
	// delete any thread timers...
	caribou_timer_delete_all(thread);
	/* unlink the thread */
	remove_thread_node(thread);
	delete_thread_node(thread);
}

/**
 * @brief Get here if a thread returns from it's run() function, wait to die.
 */
void thread_finish(void)
{
	caribou_state.current->state |= CARIBOU_THREAD_F_TERMINATED;
	caribou_thread_watchdog_stop(caribou_state.current);
	for (;;)
	{
		// wait to die..
		caribou_thread_yield();
	}
}

/**
 * Create a new instance of a CARIBOU thread.
 * @param name The ascii name of the thread. This pointer must remain valid for the life span
 * of the thread instance.
 * @param run A Pointer to the entry point function of the thread. Note the entry point function must accept
 * a void* pointer even if it is not used.
 * @param finish A function which is called up thread termination.
 * @param arg An argument pointer which is passed to the thread entry point function run.
 * @param stackaddr A pointer to bottom of the program stack associated with this thread.
 * @param stack_size The size of the stack belonging to this thread.
 * @param priority The priority of the thread.
 * @return A pointer to the newly created thread or NULL if something failed.
 */
caribou_thread_t* caribou_thread_create(const char* name, void (*run)(void*), void (*finish)(void*), void * arg, void * stackaddr, int stack_size, int16_t priority )
{
	caribou_thread_t*	node=NULL;
	process_frame_t*	process_frame;

	#if defined(CARIBOU_MPU_ENABLED)
		heap_claim_t	claim;
		int				region;
		int				subregion;
		/* claim a subregion for each thread */
		while(!heap_mpu_claim(&claim)) {}	/* FIXME - maybe we want to fault or something when no more regions? */
		/* allocate the stack from the subregion */
		stackaddr = heap_mpu_claim_malloc(&claim, stack_size);
	#endif
	
	node = new_thread_node(caribou_state.current==NULL?caribou_state.queue:caribou_state.current);
	if ( node != NULL )
	{
		#if defined(CARIBOU_MPU_ENABLED)
			heap_mpu_assign(node,&claim);
		#endif
		if ( stackaddr )
		{
			uint32_t stack_top;
			//initialize the process stack pointer
			//memset(stackaddr,0xFA,stack_size);
			memset(stackaddr,0x00,stack_size);
			process_frame = (hw_stack_frame_t *)(stackaddr + stack_size - sizeof(process_frame_t) );
			memset(process_frame,0,sizeof(process_frame_t));
			process_frame->hw_stack.r0 = (uint32_t)arg;
			process_frame->hw_stack.lr = (uint32_t)thread_finish;
			process_frame->hw_stack.pc = (((uint32_t)run) + INITIAL_PC_OFFSET) & (~1);
			process_frame->hw_stack.psr = DEFAULT_PSR;
			#if defined(ARM_FVP_LAZY_STACKING)
				process_frame->sw_stack.lr = DEFAULT_EXCEPTION_RETURN;
			#endif
			stack_top = (stackaddr + stack_size);
			node->sp = stack_top - sizeof(process_frame_t);
			node->stack_top = stackaddr + stack_size;
			node->stack_low = stackaddr;
			node->stack_low += sizeof(process_frame_t);
			node->stack_base = stackaddr;
		}
		else
		{
			node->sp = (&__process_stack_end__);
			node->stack_top = node->sp;
			node->stack_low = (&__process_stack_base__);
			node->stack_low += sizeof(process_frame_t);
			node->stack_base = (&__process_stack_base__);
		}
		node->state = 0;
		node->name	= name;
		node->arg	= arg;
		node->prio	= priority;
		node->finishfn = finish;
		append_thread_node(node);
       	caribou_thread_watchdog_start(node);

	}
	return node;
}

/// set the thread fault callback handler
void caribou_thread_fault_set(void* (*fn)(int, void*),void* arg)
{
	caribou_state.faultfn = fn;
	caribou_state.faultarg = arg;
	caribou_state.faultflags=0;
}


/**
 * @brief Initialize the thread system with priority of main thread, this creates the main
 * 'caribou' thread.
 */
caribou_thread_t* caribou_thread_init(int16_t priority)
{
	// initialize main thread
<<<<<<< HEAD
    // memset(&caribou_state,0,sizeof(caribou_state_t)); // FIXME This should come way before this, early init or so.
=======
>>>>>>> 79016260
	caribou_state.current = caribou_thread_create( CARIBOU_MAIN_THREAD_NAME, NULL, NULL, NULL, NULL, 0, priority );
	return caribou_state.current;
}

/*******************************************************************************
*							 SCHEDULER
*******************************************************************************/
/**
 * @brief Schedule a thread to run next. The specified thread will be queued
 * to run on the next context switch. If it is desired to schedule the thread to run immediately,
 * then follow the caribou_thread_schedule() call with a call to caribou_thread_yield().
 * @param thread The thread to schedule to run next.
 */
void caribou_thread_schedule(caribou_thread_t* thread)
{
	if ( thread != caribou_state.current )
	{
		int state = caribou_interrupts_disable();
		caribou_thread_t* next = caribou_state.current->next;
		if ( !caribou_state.current->lock && thread != next )
		{
			caribou_state.priority=0; /* terminate current thread shortly */
			remove_thread_node(thread);
			insert_thread_node(thread,caribou_state.current);
			#if 0
				/* FIXME pend systick */
				SCB->ICSR |= SCB_ICSR_PENDSTSET_Msk;
			#endif
		}
		caribou_interrupts_set(state);
	}
}

/**
 * @brief  Main thread idle time processing. This weakly liked function gets called
 * during main (caribou) thread idle time. There is no guaranteed schedule, however,
 * under normal circumstances, the main_idle() function should be called with a period of one millisecond.
 * Normally the function over-ride resides in main.c/pp and must utilize "C" linkage.
 */
__attribute__((weak)) void main_idle()
{
}

/**
 * @brief  Main thread idle time processing. This weakly liked function gets called
 * during main (caribou) thread idle time. There is no guaranteed schedule, however,
 * under normal circumstances, the board_idle() function should be called with a period of one millisecond.
 * Normally the function over-ride resides in board.c/pp and must utilize "C" linkage.
 */
__attribute__((weak)) void board_idle()
{
}

static void check_sp(caribou_thread_t* thread)
{
	#if CARIBOU_LOW_STACK_TRAP
	if ( thread->sp <= thread->stack_low || thread->sp > thread->stack_top )
	{
		if ( thread->sp <= thread->stack_low )
		{
			_caribou_thread_fault_emit(THREAD_FAULT_STACK_LOW);
		}
		else if ( thread->sp <= thread->stack_base )
		{
			_caribou_thread_fault_emit(THREAD_FAULT_STACK_OVERFLOW);
		}
		else if ( thread->sp > thread->stack_top )
		{
			_caribou_thread_fault_emit(THREAD_FAULT_STACK_UNDERFLOW);
		}
	} 
	#endif
	if ( thread->sp < thread->stack_usage || !thread->stack_usage ) 
	{
		thread->stack_usage = thread->sp;
	}
}

void caribou_thread_once()
{
	caribou_thread_t* thread=caribou_state.queue;
	caribou_thread_t* next;

	// watchdog...
	caribou_thread_watchdog_run();
	// idle hooks...
	board_idle();
	// idle the timers...
    caribou_timer_idle(caribou_state.queue);
	// terminate threads flagged for termination...
	for(thread=caribou_state.queue; thread!=NULL; thread=next)
	{
		next = thread->next; /* capture the next in case we terminate this thread */
		check_sp(thread);
		if ( thread->state & CARIBOU_THREAD_F_TERMINATED && thread != caribou_state.current )
		{
			caribou_thread_terminate(thread);
		}
	}
}

/**
 * @brief Enter into the main thread execution loop. This function does not return.
 * This function should be called once all other threads are created and started.
 * This function has two callbacks board_idle() and main_idle().
 */
void caribou_thread_exec()
{
	for(;;)
	{
		caribou_thread_once();
		caribou_thread_yield();
	}
}

/**
 * @brief Performs the thread scheduling function.
 * Currently a round-robin search for the next runnable.
 */
static inline void _swap_thread()																
{											
	/* Preserve the current thread's errno... */												
	caribou_state.current->errno = errno;        	
	if ( preemptable( caribou_state.current ) && --caribou_state.priority < 0 )				
	{																						
		while( !runnable((caribou_state.current=nextinqueue(caribou_state.current))) )		
		{																					
			caribou_state.current->state &= ~CARIBOU_THREAD_F_YIELD;						
		}																					
		caribou_state.priority = caribou_state.current->prio;				
		/* Restore the current thread's errno... */
		errno = caribou_state.current->errno;    	
	}																						
}

#if defined(CARIBOU_MPU_ENABLED)
	/**
	 * @brief Enable MPU region access for the specified thread.
	 */
	void caribou_thread_mpu_enable(caribou_thread_t* thread)
	{
		register uint32_t RNR = MPU->RNR;
		register uint32_t subregion_bit = ((1<<(thread->mpu_subregion))<<MPU_RASR_SRD_Pos);
        /* select the region for the thread */
		MPU->RNR = thread->mpu_region+1;
        /* Disabling access to the subregion */
		MPU->RASR &= ~subregion_bit;	
		/* Resore the previous region */
		MPU->RNR = RNR;
		/* Data Barrier */
		__DSB();
	}

	/**
	 * @brief Disable MPU protection for the specified thread.
	 */
	void caribou_thread_mpu_disable(caribou_thread_t* thread)
	{
		register uint32_t RNR = MPU->RNR;
		register uint32_t subregion_bit = ((1<<(thread->mpu_subregion))<<MPU_RASR_SRD_Pos);
        /* select the region for the thread */
		MPU->RNR = thread->mpu_region+1;
        /* Enabling access to the subregion */
		MPU->RASR |= subregion_bit;	
		/* Resore the previous region */
		MPU->RNR = RNR;
		/* Data Barrier */
		__DSB();
	}
#endif

/**
 * @brief In the case where the current thread is preempted by caribou_thread_yield(),
 * then there is no jiffies counting, otherwise it's the same as the normal scheduler
 * interrupt. If CARIBOU_LOW_STACK_TRAP is defined, stack overflow trapping is performed.
 */
void __attribute__((naked)) _pendsv(void)
{
	pendsv_enter();
	if ( caribou_state.current )
	{
		caribou_state.current->sp = rd_thread_stack_ptr();
		check_sp(caribou_state.current);
		caribou_state.current->state |= CARIBOU_THREAD_F_YIELD;
		/* give up remainder of time slots */
		caribou_state.priority=-1;
		#if defined(CARIBOU_MPU_ENABLED)
			caribou_thread_mpu_enable(caribou_state.current);	/* Enable MPU protection (read-only) */
		#endif
		_swap_thread();
		#if defined(CARIBOU_MPU_ENABLED)
			caribou_thread_mpu_disable(caribou_state.current);	/* Disable MPU protection (read-write) */
		#endif
		wr_thread_stack_ptr( caribou_state.current->sp );
	}
	pendsv_exit();
}

/**
 * @brief Entry point for handing a scheduler timer interrupt. Determines
 * which thread is the next runnable on the queue, and switches context.
 * The jiffies counter is incremented and a jiffy is added to the current
 * thread's total run time. If CARIBOU_LOW_STACK_TRAP is defined, stack 
 * overflow trapping is performed.
 */
void __attribute__((naked)) _systick(void)
{
	systick_enter();
	if ( caribou_state.current )
	{
		caribou_state.current->sp = rd_thread_stack_ptr();
		check_sp(caribou_state.current);
		++caribou_state.jiffies;
		++caribou_state.current->runtime;
		#if defined(CARIBOU_MPU_ENABLED)
			caribou_thread_mpu_enable(caribou_state.current);	/* Enable MPU protection (read-only) */
		#endif
		_swap_thread();
		#if defined(CARIBOU_MPU_ENABLED)
			caribou_thread_mpu_disable(caribou_state.current);	/* Disable MPU protection (read-write) */
		#endif
		wr_thread_stack_ptr( caribou_state.current->sp );
		systick_exit();
	}
	else
	{
		++caribou_state.jiffies;
		systick_exit();
	}
}
<|MERGE_RESOLUTION|>--- conflicted
+++ resolved
@@ -748,10 +748,6 @@
 caribou_thread_t* caribou_thread_init(int16_t priority)
 {
 	// initialize main thread
-<<<<<<< HEAD
-    // memset(&caribou_state,0,sizeof(caribou_state_t)); // FIXME This should come way before this, early init or so.
-=======
->>>>>>> 79016260
 	caribou_state.current = caribou_thread_create( CARIBOU_MAIN_THREAD_NAME, NULL, NULL, NULL, NULL, 0, priority );
 	return caribou_state.current;
 }
